--- conflicted
+++ resolved
@@ -290,13 +290,8 @@
     . borg-env/bin/activate
     git clone https://github.com/thomaswaldmann/pyinstaller.git
     cd pyinstaller
-<<<<<<< HEAD
     git checkout v3.2.1
     python setup.py install
-=======
-    # develop branch, with fixed / freshly rebuilt bootloaders
-    git checkout fresh-bootloader
->>>>>>> d23dbb47
   EOF
 end
 
