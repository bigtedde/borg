--- conflicted
+++ resolved
@@ -483,14 +483,7 @@
   end
 
   config.vm.define "openbsd64" do |b|
-<<<<<<< HEAD
-    b.vm.synced_folder ".", "/vagrant/borg/borg", :type => "rsync", :rsync__args => ["--verbose", "--archive", "--delete", "-z"]
-    b.vm.synced_folder ".", "/vagrant", disabled: true
-    b.vm.provision "fix perms", :type => :shell, :inline => fix_perms
-    b.vm.box = "bodgit/openbsd-5.7-amd64"
-=======
     b.vm.box = "kaorimatz/openbsd-5.9-amd64"
->>>>>>> 963bdd34
     b.vm.provider :virtualbox do |v|
       v.memory = 768
     end
