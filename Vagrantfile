# -*- mode: ruby -*-
# vi: set ft=ruby :

# Automated creation of testing environments / binaries on misc. platforms

def packages_prepare_wheezy
  return <<-EOF
      # debian 7 wheezy does not have lz4, but it is available from wheezy-backports:
      echo "deb http://http.debian.net/debian wheezy-backports main" > /etc/apt/sources.list.d/wheezy-backports.list
  EOF
end

def packages_debianoid
  return <<-EOF
    if id "vagrant" >/dev/null 2>&1; then
      username='vagrant'
      home_dir=/home/vagrant
    else
      username='ubuntu'
      home_dir=/home/ubuntu
    fi
    apt-get update
    # install all the (security and other) updates
    apt-get dist-upgrade -y
    # for building borgbackup and dependencies:
    apt-get install -y libssl-dev libacl1-dev liblz4-dev libfuse-dev fuse pkg-config
    usermod -a -G fuse $username
    chgrp fuse /dev/fuse
    chmod 666 /dev/fuse
    apt-get install -y fakeroot build-essential git
    apt-get install -y python3-dev python3-setuptools
    # for building python:
    apt-get install -y zlib1g-dev libbz2-dev libncurses5-dev libreadline-dev liblzma-dev libsqlite3-dev
    # this way it works on older dists (like ubuntu 12.04) also:
    # for python 3.2 on ubuntu 12.04 we need pip<8 and virtualenv<14 as
    # newer versions are not compatible with py 3.2 any more.
    easy_install3 'pip<8.0'
    pip3 install 'virtualenv<14.0'
    touch $home_dir/.bash_profile ; chown $username $home_dir/.bash_profile
  EOF
end

def packages_redhatted
  return <<-EOF
    yum install -y epel-release
    yum update -y
    # for building borgbackup and dependencies:
    yum install -y openssl-devel openssl libacl-devel libacl lz4-devel fuse-devel fuse pkgconfig
    usermod -a -G fuse vagrant
    chgrp fuse /dev/fuse
    chmod 666 /dev/fuse
    yum install -y fakeroot gcc git patch
    # needed to compile msgpack-python (otherwise it will use slow fallback code):
    yum install -y gcc-c++
    # for building python:
    yum install -y zlib-devel bzip2-devel ncurses-devel readline-devel xz xz-devel sqlite-devel
    #yum install -y python-pip
    #pip install virtualenv
    touch ~vagrant/.bash_profile ; chown vagrant ~vagrant/.bash_profile
  EOF
end

def packages_darwin
  return <<-EOF
    # install all the (security and other) updates
    sudo softwareupdate --install --all
    # get osxfuse 3.x release code from github:
    curl -s -L https://github.com/osxfuse/osxfuse/releases/download/osxfuse-3.5.3/osxfuse-3.5.3.dmg >osxfuse.dmg
    MOUNTDIR=$(echo `hdiutil mount osxfuse.dmg | tail -1 | awk '{$1="" ; print $0}'` | xargs -0 echo) \
    && sudo installer -pkg "${MOUNTDIR}/Extras/FUSE for macOS 3.5.3.pkg" -target /
    sudo chown -R vagrant /usr/local  # brew must be able to create stuff here
    ruby -e "$(curl -fsSL https://raw.githubusercontent.com/Homebrew/install/master/install)"
    brew update
    brew install openssl
    brew install lz4
    brew install xz  # required for python lzma module
    brew install fakeroot
    brew install git
    brew install pkg-config
    touch ~vagrant/.bash_profile ; chown vagrant ~vagrant/.bash_profile
  EOF
end

def packages_freebsd
  return <<-EOF
    # install all the (security and other) updates, base system
    freebsd-update --not-running-from-cron fetch install
    # for building borgbackup and dependencies:
    pkg install -y openssl liblz4 fusefs-libs pkgconf
    pkg install -y fakeroot git bash
    # for building python:
    pkg install -y sqlite3
    # make bash default / work:
    chsh -s bash vagrant
    mount -t fdescfs fdesc /dev/fd
    echo 'fdesc	/dev/fd		fdescfs		rw	0	0' >> /etc/fstab
    # make FUSE work
    echo 'fuse_load="YES"' >> /boot/loader.conf
    echo 'vfs.usermount=1' >> /etc/sysctl.conf
    kldload fuse
    sysctl vfs.usermount=1
    pw groupmod operator -M vagrant
    # /dev/fuse has group operator
    chmod 666 /dev/fuse
    touch ~vagrant/.bash_profile ; chown vagrant ~vagrant/.bash_profile
    # install all the (security and other) updates, packages
    pkg update
    yes | pkg upgrade
  EOF
end

def packages_openbsd
  return <<-EOF
    . ~/.profile
    pkg_add bash
    chsh -s /usr/local/bin/bash vagrant
    pkg_add openssl
    pkg_add lz4
    pkg_add git  # no fakeroot
    pkg_add py3-setuptools
    ln -sf /usr/local/bin/python3.4 /usr/local/bin/python3
    ln -sf /usr/local/bin/python3.4 /usr/local/bin/python
    easy_install-3.4 pip
    pip3 install virtualenv
    touch ~vagrant/.bash_profile ; chown vagrant ~vagrant/.bash_profile
  EOF
end

def packages_netbsd
  return <<-EOF
    hostname netbsd  # the box we use has an invalid hostname
    PKG_PATH="ftp://ftp.NetBSD.org/pub/pkgsrc/packages/NetBSD/amd64/6.1.5/All/"
    export PKG_PATH
    pkg_add mozilla-rootcerts lz4 git bash
    chsh -s bash vagrant
    mkdir -p /usr/local/opt/lz4/include
    mkdir -p /usr/local/opt/lz4/lib
    ln -s /usr/pkg/include/lz4*.h /usr/local/opt/lz4/include/
    ln -s /usr/pkg/lib/liblz4* /usr/local/opt/lz4/lib/
    touch /etc/openssl/openssl.cnf  # avoids a flood of "can't open ..."
    mozilla-rootcerts install
    pkg_add pkg-config  # avoids some "pkg-config missing" error msg, even without fuse
    # pkg_add fuse  # llfuse supports netbsd, but is still buggy.
    # https://bitbucket.org/nikratio/python-llfuse/issues/70/perfuse_open-setsockopt-no-buffer-space
    pkg_add python34 py34-setuptools
    ln -s /usr/pkg/bin/python3.4 /usr/pkg/bin/python
    ln -s /usr/pkg/bin/python3.4 /usr/pkg/bin/python3
    easy_install-3.4 pip
    pip install virtualenv
    touch ~vagrant/.bash_profile ; chown vagrant ~vagrant/.bash_profile
  EOF
end

# Install required cygwin packages and configure environment
#
# Microsoft/EdgeOnWindows10 image has MLS-OpenSSH installed by default,
# which is based on cygwin x86_64 but should not be used together with cygwin.
# In order to have have cygwin compatible bash 'ImagePath' is replaced with
# cygrunsrv of newly installed cygwin
#
# supported cygwin versions:
#   x86_64
#   x86
def packages_cygwin(version)
  setup_exe = "setup-#{version}.exe"

  return <<-EOF
    mkdir -p /cygdrive/c/cygwin
    powershell -Command '$client = new-object System.Net.WebClient; $client.DownloadFile("https://www.cygwin.com/#{setup_exe}","C:\\cygwin\\#{setup_exe}")'
    echo '
    REM --- Change to use different CygWin platform and final install path
    set CYGSETUP=#{setup_exe}
    REM --- Install build version of CygWin in a subfolder
    set OURPATH=%cd%
    set CYGBUILD="C:\\cygwin\\CygWin"
    set CYGMIRROR=ftp://mirrors.kernel.org/sourceware/cygwin/
    set BASEPKGS=openssh,rsync
    set BUILDPKGS=python3,python3-setuptools,python-devel,binutils,gcc-g++,libopenssl,openssl-devel,git,make,liblz4-devel,liblz4_1,curl
    %CYGSETUP% -q -B -o -n -R %CYGBUILD% -L -D -s %CYGMIRROR% -P %BASEPKGS%,%BUILDPKGS%
    cd /d C:\\cygwin\\CygWin\\bin
    regtool set /HKLM/SYSTEM/CurrentControlSet/Services/OpenSSHd/ImagePath "C:\\cygwin\\CygWin\\bin\\cygrunsrv.exe"
    bash -c "ssh-host-config --no"
    ' > /cygdrive/c/cygwin/install.bat
    cd /cygdrive/c/cygwin && cmd.exe /c install.bat

    echo "alias mkdir='mkdir -p'" > ~/.profile
    echo "export CYGWIN_ROOT=/cygdrive/c/cygwin/CygWin" >> ~/.profile
    echo 'export PATH=$PATH:$CYGWIN_ROOT/bin' >> ~/.profile

    echo '' > ~/.bash_profile

    cmd.exe /c 'setx /m PATH "%PATH%;C:\\cygwin\\CygWin\\bin"'
    source ~/.profile
    echo 'db_home: windows' > $CYGWIN_ROOT/etc/nsswitch.conf
  EOF
end

def install_cygwin_venv
  return <<-EOF
      easy_install-3.4 pip
      pip install virtualenv
  EOF
end

def install_pyenv(boxname)
  return <<-EOF
    curl -s -L https://raw.githubusercontent.com/yyuu/pyenv-installer/master/bin/pyenv-installer | bash
    echo 'export PATH="$HOME/.pyenv/bin:/vagrant/borg:$PATH"' >> ~/.bash_profile
    echo 'eval "$(pyenv init -)"' >> ~/.bash_profile
    echo 'eval "$(pyenv virtualenv-init -)"' >> ~/.bash_profile
    echo 'export PYTHON_CONFIGURE_OPTS="--enable-shared"' >> ~/.bash_profile
    echo 'export LANG=en_US.UTF-8' >> ~/.bash_profile
  EOF
end

def fix_pyenv_darwin(boxname)
  return <<-EOF
    echo 'export PYTHON_CONFIGURE_OPTS="--enable-framework"' >> ~/.bash_profile
  EOF
end

def install_pythons(boxname)
  return <<-EOF
    . ~/.bash_profile
    pyenv install 3.4.0  # tests
    pyenv install 3.5.0  # tests
    pyenv install 3.6.0  # tests
    pyenv install 3.5.2  # binary build, use latest 3.5.x release
    pyenv rehash
  EOF
end

def build_sys_venv(boxname)
  return <<-EOF
    . ~/.bash_profile
    cd /vagrant/borg
    virtualenv --python=python3 borg-env
  EOF
end

def build_pyenv_venv(boxname)
  return <<-EOF
    . ~/.bash_profile
    cd /vagrant/borg
    # use the latest 3.5 release
    pyenv global 3.5.2
    pyenv virtualenv 3.5.2 borg-env
    ln -s ~/.pyenv/versions/borg-env .
  EOF
end

def install_borg(fuse)
  script = <<-EOF
    . ~/.bash_profile
    cd /vagrant/borg
    . borg-env/bin/activate
    pip install -U wheel  # upgrade wheel, too old for 3.5
    cd borg
    # clean up (wrong/outdated) stuff we likely got via rsync:
    rm -f borg/*.so borg/*.cpy*
    rm -f borg/{chunker,crypto,compress,hashindex,platform_linux}.c
    rm -rf borg/__pycache__ borg/support/__pycache__ borg/testsuite/__pycache__
    pip install -r requirements.d/development.txt
  EOF
  if fuse
    script += <<-EOF
      # by using [fuse], setup.py can handle different fuse requirements:
      pip install -e .[fuse]
    EOF
  else
    script += <<-EOF
      pip install -e .
      # do not install llfuse into the virtualenvs built by tox:
      sed -i.bak '/fuse.txt/d' tox.ini
    EOF
  end
  return script
end

def install_pyinstaller(bootloader)
  script = <<-EOF
    . ~/.bash_profile
    cd /vagrant/borg
    . borg-env/bin/activate
    git clone https://github.com/thomaswaldmann/pyinstaller.git
    cd pyinstaller
    # develop branch, with fixed / freshly rebuilt bootloaders
    git checkout fresh-bootloader
  EOF
  if bootloader
    script += <<-EOF
      # build bootloader, if it is not included
      cd bootloader
      python ./waf all
      cd ..
    EOF
  end
  script += <<-EOF
    pip install -e .
  EOF
  return script
end

def build_binary_with_pyinstaller(boxname)
  return <<-EOF
    . ~/.bash_profile
    cd /vagrant/borg
    . borg-env/bin/activate
    cd borg
    pyinstaller --clean --distpath=/vagrant/borg scripts/borg.exe.spec
  EOF
end

def run_tests(boxname)
  return <<-EOF
    . ~/.bash_profile
    cd /vagrant/borg/borg
    . ../borg-env/bin/activate
    if which pyenv 2> /dev/null; then
      # for testing, use the earliest point releases of the supported python versions:
<<<<<<< HEAD
      pyenv global 3.4.0 3.5.0
      pyenv local 3.4.0 3.5.0
=======
      pyenv global 3.4.0 3.5.0 3.6.0
>>>>>>> 9c42a758
    fi
    # otherwise: just use the system python
    if which fakeroot 2> /dev/null; then
      echo "Running tox WITH fakeroot -u"
      fakeroot -u tox --skip-missing-interpreters
    else
      echo "Running tox WITHOUT fakeroot -u"
      tox --skip-missing-interpreters
    fi
  EOF
end

def fix_perms
  return <<-EOF
    # . ~/.profile
    if id "vagrant" >/dev/null 2>&1; then
      chown -R vagrant /vagrant/borg
    else
      chown -R ubuntu /vagrant/borg
    fi
  EOF
end

Vagrant.configure(2) do |config|
  # use rsync to copy content to the folder
  config.vm.synced_folder ".", "/vagrant/borg/borg", :type => "rsync", :rsync__args => ["--verbose", "--archive", "--delete", "-z"], :rsync__chown => false
  # do not let the VM access . on the host machine via the default shared folder!
  config.vm.synced_folder ".", "/vagrant", disabled: true

  # fix permissions on synced folder
  config.vm.provision "fix perms", :type => :shell, :inline => fix_perms

  config.vm.provider :virtualbox do |v|
    #v.gui = true
    v.cpus = 1
  end

  # Linux
  config.vm.define "centos7_64" do |b|
    b.vm.box = "centos/7"
    b.vm.provider :virtualbox do |v|
      v.memory = 768
    end
    b.vm.provision "install system packages", :type => :shell, :inline => packages_redhatted
    b.vm.provision "install pyenv", :type => :shell, :privileged => false, :inline => install_pyenv("centos7_64")
    b.vm.provision "install pythons", :type => :shell, :privileged => false, :inline => install_pythons("centos7_64")
    b.vm.provision "build env", :type => :shell, :privileged => false, :inline => build_pyenv_venv("centos7_64")
    b.vm.provision "install borg", :type => :shell, :privileged => false, :inline => install_borg(true)
    b.vm.provision "run tests", :type => :shell, :privileged => false, :inline => run_tests("centos7_64")
  end

  config.vm.define "centos6_32" do |b|
    b.vm.box = "centos6-32"
    b.vm.provision "install system packages", :type => :shell, :inline => packages_redhatted
    b.vm.provision "install pyenv", :type => :shell, :privileged => false, :inline => install_pyenv("centos6_32")
    b.vm.provision "install pythons", :type => :shell, :privileged => false, :inline => install_pythons("centos6_32")
    b.vm.provision "build env", :type => :shell, :privileged => false, :inline => build_pyenv_venv("centos6_32")
    b.vm.provision "install borg", :type => :shell, :privileged => false, :inline => install_borg(false)
    b.vm.provision "run tests", :type => :shell, :privileged => false, :inline => run_tests("centos6_32")
  end

  config.vm.define "centos6_64" do |b|
    b.vm.box = "centos6-64"
    b.vm.provider :virtualbox do |v|
      v.memory = 768
    end
    b.vm.provision "install system packages", :type => :shell, :inline => packages_redhatted
    b.vm.provision "install pyenv", :type => :shell, :privileged => false, :inline => install_pyenv("centos6_64")
    b.vm.provision "install pythons", :type => :shell, :privileged => false, :inline => install_pythons("centos6_64")
    b.vm.provision "build env", :type => :shell, :privileged => false, :inline => build_pyenv_venv("centos6_64")
    b.vm.provision "install borg", :type => :shell, :privileged => false, :inline => install_borg(false)
    b.vm.provision "run tests", :type => :shell, :privileged => false, :inline => run_tests("centos6_64")
  end

  config.vm.define "xenial64" do |b|
    b.vm.box = "ubuntu/xenial64"
    b.vm.provider :virtualbox do |v|
      v.memory = 768
    end
    b.vm.provision "packages debianoid", :type => :shell, :inline => packages_debianoid
    b.vm.provision "build env", :type => :shell, :privileged => false, :inline => build_sys_venv("xenial64")
    b.vm.provision "install borg", :type => :shell, :privileged => false, :inline => install_borg(true)
    b.vm.provision "run tests", :type => :shell, :privileged => false, :inline => run_tests("xenial64")
  end

  config.vm.define "trusty64" do |b|
    b.vm.box = "ubuntu/trusty64"
    b.vm.provider :virtualbox do |v|
      v.memory = 768
    end
    b.vm.provision "packages debianoid", :type => :shell, :inline => packages_debianoid
    b.vm.provision "build env", :type => :shell, :privileged => false, :inline => build_sys_venv("trusty64")
    b.vm.provision "install borg", :type => :shell, :privileged => false, :inline => install_borg(true)
    b.vm.provision "run tests", :type => :shell, :privileged => false, :inline => run_tests("trusty64")
  end

  config.vm.define "jessie64" do |b|
    b.vm.box = "debian/jessie64"
    b.vm.provider :virtualbox do |v|
      v.memory = 768
    end
    b.vm.provision "packages debianoid", :type => :shell, :inline => packages_debianoid
    b.vm.provision "build env", :type => :shell, :privileged => false, :inline => build_sys_venv("jessie64")
    b.vm.provision "install borg", :type => :shell, :privileged => false, :inline => install_borg(true)
    b.vm.provision "run tests", :type => :shell, :privileged => false, :inline => run_tests("jessie64")
  end

  config.vm.define "wheezy32" do |b|
    b.vm.box = "boxcutter/debian7-i386"
    b.vm.provision "packages prepare wheezy", :type => :shell, :inline => packages_prepare_wheezy
    b.vm.provision "packages debianoid", :type => :shell, :inline => packages_debianoid
    b.vm.provision "install pyenv", :type => :shell, :privileged => false, :inline => install_pyenv("wheezy32")
    b.vm.provision "install pythons", :type => :shell, :privileged => false, :inline => install_pythons("wheezy32")
    b.vm.provision "build env", :type => :shell, :privileged => false, :inline => build_pyenv_venv("wheezy32")
    b.vm.provision "install borg", :type => :shell, :privileged => false, :inline => install_borg(true)
    b.vm.provision "install pyinstaller", :type => :shell, :privileged => false, :inline => install_pyinstaller(false)
    b.vm.provision "build binary with pyinstaller", :type => :shell, :privileged => false, :inline => build_binary_with_pyinstaller("wheezy32")
    b.vm.provision "run tests", :type => :shell, :privileged => false, :inline => run_tests("wheezy32")
  end

  config.vm.define "wheezy64" do |b|
    b.vm.box = "boxcutter/debian7"
    b.vm.provision "packages prepare wheezy", :type => :shell, :inline => packages_prepare_wheezy
    b.vm.provision "packages debianoid", :type => :shell, :inline => packages_debianoid
    b.vm.provision "install pyenv", :type => :shell, :privileged => false, :inline => install_pyenv("wheezy64")
    b.vm.provision "install pythons", :type => :shell, :privileged => false, :inline => install_pythons("wheezy64")
    b.vm.provision "build env", :type => :shell, :privileged => false, :inline => build_pyenv_venv("wheezy64")
    b.vm.provision "install borg", :type => :shell, :privileged => false, :inline => install_borg(true)
    b.vm.provision "install pyinstaller", :type => :shell, :privileged => false, :inline => install_pyinstaller(false)
    b.vm.provision "build binary with pyinstaller", :type => :shell, :privileged => false, :inline => build_binary_with_pyinstaller("wheezy64")
    b.vm.provision "run tests", :type => :shell, :privileged => false, :inline => run_tests("wheezy64")
  end

  # OS X
  config.vm.define "darwin64" do |b|
    b.vm.box = "jhcook/yosemite-clitools"
    b.vm.provision "packages darwin", :type => :shell, :privileged => false, :inline => packages_darwin
    b.vm.provision "install pyenv", :type => :shell, :privileged => false, :inline => install_pyenv("darwin64")
    b.vm.provision "fix pyenv", :type => :shell, :privileged => false, :inline => fix_pyenv_darwin("darwin64")
    b.vm.provision "install pythons", :type => :shell, :privileged => false, :inline => install_pythons("darwin64")
    b.vm.provision "build env", :type => :shell, :privileged => false, :inline => build_pyenv_venv("darwin64")
    b.vm.provision "install borg", :type => :shell, :privileged => false, :inline => install_borg(true)
    b.vm.provision "install pyinstaller", :type => :shell, :privileged => false, :inline => install_pyinstaller(false)
    b.vm.provision "build binary with pyinstaller", :type => :shell, :privileged => false, :inline => build_binary_with_pyinstaller("darwin64")
    b.vm.provision "run tests", :type => :shell, :privileged => false, :inline => run_tests("darwin64")
  end

  # BSD
  config.vm.define "freebsd64" do |b|
    b.vm.box = "geoffgarside/freebsd-10.2"
    b.vm.provider :virtualbox do |v|
      v.memory = 768
    end
    b.vm.provision "install system packages", :type => :shell, :inline => packages_freebsd
    b.vm.provision "install pyenv", :type => :shell, :privileged => false, :inline => install_pyenv("freebsd")
    b.vm.provision "install pythons", :type => :shell, :privileged => false, :inline => install_pythons("freebsd")
    b.vm.provision "build env", :type => :shell, :privileged => false, :inline => build_pyenv_venv("freebsd")
    b.vm.provision "install borg", :type => :shell, :privileged => false, :inline => install_borg(true)
    b.vm.provision "install pyinstaller", :type => :shell, :privileged => false, :inline => install_pyinstaller(true)
    b.vm.provision "build binary with pyinstaller", :type => :shell, :privileged => false, :inline => build_binary_with_pyinstaller("freebsd")
    b.vm.provision "run tests", :type => :shell, :privileged => false, :inline => run_tests("freebsd")
  end

  config.vm.define "openbsd64" do |b|
    b.vm.box = "openbsd60-64"  # note: basic openbsd install for vagrant WITH sudo and rsync pre-installed
    b.vm.provider :virtualbox do |v|
      v.memory = 768
    end
    b.vm.provision "packages openbsd", :type => :shell, :inline => packages_openbsd
    b.vm.provision "build env", :type => :shell, :privileged => false, :inline => build_sys_venv("openbsd64")
    b.vm.provision "install borg", :type => :shell, :privileged => false, :inline => install_borg(false)
    b.vm.provision "run tests", :type => :shell, :privileged => false, :inline => run_tests("openbsd64")
  end

  config.vm.define "netbsd64" do |b|
    b.vm.box = "netbsd70-64"
    b.vm.provider :virtualbox do |v|
      v.memory = 768
    end
    b.vm.provision "packages netbsd", :type => :shell, :inline => packages_netbsd
    b.vm.provision "build env", :type => :shell, :privileged => false, :inline => build_sys_venv("netbsd64")
    b.vm.provision "install borg", :type => :shell, :privileged => false, :inline => install_borg(false)
    b.vm.provision "run tests", :type => :shell, :privileged => false, :inline => run_tests("netbsd64")
  end

  config.vm.define "windows10" do |b|
    b.vm.box = "Microsoft/EdgeOnWindows10"
    b.vm.guest = :windows
    b.vm.boot_timeout = 180
    b.vm.graceful_halt_timeout = 120

    b.ssh.shell = "sh -l"
    b.ssh.username = "IEUser"
    b.ssh.password = "Passw0rd!"
    b.ssh.insert_key = false

    b.vm.provider :virtualbox do |v|
      v.memory = 2048
      #v.gui = true
    end

    # fix permissions placeholder
    b.vm.provision "fix perms", :type => :shell,  :privileged => false, :inline => "echo 'fix permission placeholder'"

    b.vm.provision "packages cygwin", :type => :shell, :privileged => false, :inline => packages_cygwin("x86_64")
    b.vm.provision :reload
    b.vm.provision "cygwin install pip", :type => :shell, :privileged => false, :inline => install_cygwin_venv
    b.vm.provision "cygwin build env", :type => :shell, :privileged => false, :inline => build_sys_venv("windows10")    
    b.vm.provision "cygwin install borg", :type => :shell, :privileged => false, :inline => install_borg(false)
    b.vm.provision "cygwin run tests", :type => :shell, :privileged => false, :inline => run_tests("windows10")
  end
end<|MERGE_RESOLUTION|>--- conflicted
+++ resolved
@@ -318,12 +318,8 @@
     . ../borg-env/bin/activate
     if which pyenv 2> /dev/null; then
       # for testing, use the earliest point releases of the supported python versions:
-<<<<<<< HEAD
-      pyenv global 3.4.0 3.5.0
-      pyenv local 3.4.0 3.5.0
-=======
       pyenv global 3.4.0 3.5.0 3.6.0
->>>>>>> 9c42a758
+      pyenv local 3.4.0 3.5.0 3.6.0
     fi
     # otherwise: just use the system python
     if which fakeroot 2> /dev/null; then
