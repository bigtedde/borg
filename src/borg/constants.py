# this set must be kept complete, otherwise the RobustUnpacker might malfunction:
<<<<<<< HEAD
ITEM_KEYS = set([b'path', b'source', b'rdev', b'chunks', b'hardlink_master',
                 b'mode', b'user', b'group', b'uid', b'gid', b'mtime', b'atime', b'ctime',
                 b'xattrs', b'bsdflags', b'acl_nfs4', b'acl_access', b'acl_default', b'acl_extended', b'win_dacl'])
=======
ITEM_KEYS = frozenset(['path', 'source', 'rdev', 'chunks', 'chunks_healthy', 'hardlink_master',
                       'mode', 'user', 'group', 'uid', 'gid', 'mtime', 'atime', 'ctime',
                       'xattrs', 'bsdflags', 'acl_nfs4', 'acl_access', 'acl_default', 'acl_extended', ])

# this is the set of keys that are always present in items:
REQUIRED_ITEM_KEYS = frozenset(['path', 'mtime', ])

# this set must be kept complete, otherwise rebuild_manifest might malfunction:
ARCHIVE_KEYS = frozenset(['version', 'name', 'items', 'cmdline', 'hostname', 'username', 'time', 'time_end',
                          'comment', 'chunker_params',
                          'recreate_cmdline', 'recreate_source_id', 'recreate_args'])

# this is the set of keys that are always present in archives:
REQUIRED_ARCHIVE_KEYS = frozenset(['version', 'name', 'items', 'cmdline', 'time', ])
>>>>>>> 963bdd34

ARCHIVE_TEXT_KEYS = (b'name', b'comment', b'hostname', b'username', b'time', b'time_end')

# default umask, overriden by --umask, defaults to read/write only for owner
UMASK_DEFAULT = 0o077

CACHE_TAG_NAME = 'CACHEDIR.TAG'
CACHE_TAG_CONTENTS = b'Signature: 8a477f597d28d172789f06886806bc55'

# A large, but not unreasonably large segment size. Always less than 2 GiB (for legacy file systems). We choose
# 500 MiB which means that no indirection from the inode is needed for typical Linux file systems.
# Note that this is a soft-limit and can be exceeded (worst case) by a full maximum chunk size and some metadata
# bytes. That's why it's 500 MiB instead of 512 MiB.
DEFAULT_MAX_SEGMENT_SIZE = 500 * 1024 * 1024

# A few hundred files per directory to go easy on filesystems which don't like too many files per dir (NTFS)
DEFAULT_SEGMENTS_PER_DIR = 500

CHUNK_MIN_EXP = 19  # 2**19 == 512kiB
CHUNK_MAX_EXP = 23  # 2**23 == 8MiB
HASH_WINDOW_SIZE = 0xfff  # 4095B
HASH_MASK_BITS = 21  # results in ~2MiB chunks statistically

# defaults, use --chunker-params to override
CHUNKER_PARAMS = (CHUNK_MIN_EXP, CHUNK_MAX_EXP, HASH_MASK_BITS, HASH_WINDOW_SIZE)

# chunker params for the items metadata stream, finer granularity
ITEMS_CHUNKER_PARAMS = (12, 16, 14, HASH_WINDOW_SIZE)

# return codes returned by borg command
# when borg is killed by signal N, rc = 128 + N
EXIT_SUCCESS = 0  # everything done, no problems
EXIT_WARNING = 1  # reached normal end of operation, but there were issues
EXIT_ERROR = 2  # terminated abruptly, did not reach end of operation

DASHES = '-' * 78

PBKDF2_ITERATIONS = 100000<|MERGE_RESOLUTION|>--- conflicted
+++ resolved
@@ -1,12 +1,7 @@
 # this set must be kept complete, otherwise the RobustUnpacker might malfunction:
-<<<<<<< HEAD
-ITEM_KEYS = set([b'path', b'source', b'rdev', b'chunks', b'hardlink_master',
-                 b'mode', b'user', b'group', b'uid', b'gid', b'mtime', b'atime', b'ctime',
-                 b'xattrs', b'bsdflags', b'acl_nfs4', b'acl_access', b'acl_default', b'acl_extended', b'win_dacl'])
-=======
 ITEM_KEYS = frozenset(['path', 'source', 'rdev', 'chunks', 'chunks_healthy', 'hardlink_master',
                        'mode', 'user', 'group', 'uid', 'gid', 'mtime', 'atime', 'ctime',
-                       'xattrs', 'bsdflags', 'acl_nfs4', 'acl_access', 'acl_default', 'acl_extended', ])
+                       'xattrs', 'bsdflags', 'acl_nfs4', 'acl_access', 'acl_default', 'acl_extended', 'win_dacl'])
 
 # this is the set of keys that are always present in items:
 REQUIRED_ITEM_KEYS = frozenset(['path', 'mtime', ])
@@ -18,7 +13,6 @@
 
 # this is the set of keys that are always present in archives:
 REQUIRED_ARCHIVE_KEYS = frozenset(['version', 'name', 'items', 'cmdline', 'time', ])
->>>>>>> 963bdd34
 
 ARCHIVE_TEXT_KEYS = (b'name', b'comment', b'hostname', b'username', b'time', b'time_end')
 
