--- conflicted
+++ resolved
@@ -1,28 +1,3 @@
-<<<<<<< HEAD
-=======
-import os.path
-import sys
-
-# This is a hack to fix path problems because "borg" (the package) is in the source root.
-# When importing the conftest an "import borg" can incorrectly import the borg from the
-# source root instead of the one installed in the environment.
-# The workaround is to remove entries pointing there from the path and check whether "borg"
-# is still importable. If it is not, then it has not been installed in the environment
-# and the entries are put back.
-#
-# TODO: After moving the package to src/: remove this.
-
-original_path = list(sys.path)
-for entry in original_path:
-    if entry == '' or entry == os.path.dirname(__file__):
-        sys.path.remove(entry)
-
-try:
-    import borg
-except ImportError:
-    sys.path = original_path
-
->>>>>>> 479819ef
 from borg.logger import setup_logging
 
 # Ensure that the loggers exist for all tests
