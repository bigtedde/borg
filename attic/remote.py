--- conflicted
+++ resolved
@@ -78,14 +78,9 @@
                         except AttributeError:
                             f = getattr(self.repository, method)
                         res = f(*args)
-<<<<<<< HEAD
-                    except Exception as e:
-                        os.write(stdout_fd, msgpack.packb((1, msgid, e.__class__.__name__, e.args)))
-=======
                     except BaseException as e:
                         exc = "Remote Traceback by Attic %s%s%s" % (__version__, os.linesep, traceback.format_exc())
-                        sys.stdout.buffer.write(msgpack.packb((1, msgid, e.__class__.__name__, exc)))
->>>>>>> c679f1a6
+                        os.write(stdout_fd, msgpack.packb((1, msgid, e.__class__.__name__, exc)))
                     else:
                         os.write(stdout_fd, msgpack.packb((1, msgid, None, res)))
             if es:
@@ -189,13 +184,9 @@
                             raise PathNotAllowed(*res)
                         elif error == b'ObjectNotFound':
                             raise Repository.ObjectNotFound(res[0], self.location.orig)
-<<<<<<< HEAD
                         elif error == b'InvalidRPCMethod':
                             raise InvalidRPCMethod(*res)
-                        raise self.RPCError(error)
-=======
                         raise self.RPCError(res.decode('utf-8'))
->>>>>>> c679f1a6
                     else:
                         yield res
                         if not waiting_for and not calls:
